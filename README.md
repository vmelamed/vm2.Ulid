﻿# Universally Unique Lexicographically Sortable Identifier (ULID) for .NET

## Overview

A small, fast, and spec-compliant [ULID](https://github.com/ulid/spec) (Universally Unique Lexicographically Sortable Identifier)
implementation for .NET.

ULIDs combine a 48-bit timestamp (milliseconds since Unix epoch) with 80 bits of randomness, producing compact 128-bit
identifiers that are lexicographically sortable by creation time.

This repository exposes a `vm2.Ulid` value type and an `vm2.UlidFactory` for stable, monotonic generation.

## Short Comparison of ULID vs UUID (`System.Guid`)

The universaly unique lexicographically sortable identifiers (ULIDs) offer some advantages over the traditional universally unique
identifiers (UUIDs or GUIDs) in certain scenarios:

- **Lexicographical Sorting**: ULIDs are designed to be lexicographically sortable, which may be beneficial for **database indexing**
  and retrieval
- **Timestamp Component**: the most significant six bytes of the ULIDs are a timestamp component, allowing for **chronological
  ordering** of the identifiers
- **Change monotonically**: this can improve performance in certain database scenarios and cause **less fragmentation**. For
  identifiers generated in quick succession (within the same millisecond) the random component monotonically increments
- **Compact Representation**: the canonical representation of ULIDs is more compact compared to UUIDs: they are represented as
  a 26-character, case-insensitive string (Base32), while UUIDs are typically represented as a 36 hexadecimal characters, divided
  into five groups separated by hyphens, following the pattern: 8-4-4-4-12
- ULIDs are **binary-compatible with UUIDs**, allowing for easy integration in systems that already use UUIDs

## Basic Usage

```csharp
using vm2;

// Recommended: create and reuse more than one UlidFactory-ies, e.g. one per DB table or entity type which require ULIDs.
// This ensures that ULIDs generated in different contexts have their own monotonicity guarantees.

UlidFactory factory = new UlidFactory();

Ulid ulid1 = factory.NewUlid();
Ulid ulid2 = factory.NewUlid();

// Using the default internal factory ensures thread-safety and monotonicity within the same millisecond for ULIDs generated in
// different contexts of the app or service.

Ulid ulid = Ulid.NewUlid();

Debug.Assert(ulid1 != ulid2);                           // uniqueness
Debug.Assert(ulid < ulid2);                             // comparable

var ulid1String = ulid1.String();                       // get the canonical string representation
var ulid2String = ulid1.String();

Debug.Assert(ulid1String != ulid2String);               // ULID strings are unique
Debug.Assert(ulid1String < ulid2String);                // ULID strings are lexicographically sortable
Debug.Assert(ulid1String.Length == 26);                 // ULID string representation is 26 characters long

Debug.Assert(ulid1 <= ulid2);
Debug.Assert(ulid1.Timestamp < ulid2.Timestamp ||       // ULIDs are time-sortable and the timestamp can be extracted
             ulid1.RandomBytes != ulid2.RandomBytes);   // if generated in the same millisecond, the random part is guaranteed to be different

Debug.Assert(ulid1.RandomBytes.ToArray().Length == 10); // ULID has 10 bytes of randomness

Debug.Assert(ulid1.Bytes.ToArray().Length == 16);       // ULID is a 16-byte (128-bit) value

var ulidGuid  = ulid1.ToGuid();                         // ULID can be converted to Guid
var ulidFromGuid = new Ulid(ulidGuid);                  // ULID can be created from Guid

var ulidUtf8String = Encoding.UTF8.GetBytes(ulid1String);

Ulid.TryParse(ulidString, out var ulidCopy1);           // ULID can be parsed from UTF-16 string representation (26 UTF-16 characters)
Ulid.TryParse(ulidUtf8String, out var ulidCopy2);       // ULID can be parsed from its UTF-8 string representation (26 UTF-8 characters/bytes)

Debug.Assert(ulid1 == ulidCopy1 &&
             ulid1 == ulidCopy2);                       // Parsed ULIDs are equal to the original
```

## Why do I need `UlidFactory`?

One of the requirements for the ULIDs is that they increase monotonically within the same millisecond. This means that if you
generate multiple ULIDs in the same millisecond, each subsequent ULID must be greater than the previous one by one in the least
significant byte(s). To ensure that, there must be a ULID generating object (factory) that keeps track of the timestamp and the
last generated random bytes. If during generation of a ULID the factory finds out that the current timestamp is the same as the
timestamp of the previous generation within to the millisecond, the factory must increment the previous random part and use it,
rather than generating new randomness.

The `UlidFactory` class encapsulates this logic, providing a simple interface for generating ULIDs that meet this requirement.

It is prudent to create and reuse more than one `UlidFactory` instances, e.g. one per DB table or entity type which require
ULIDs. But you can also use the static `Ulid.NewUlid()` method which uses an internal instance of a factory. The ULID factory(s)
are thread-safe and ensures monotonicity of ULIDs generated in different contexts of an application or service.

By default the `UlidFactory` uses a cryptographic random number generator (`vm2.UlidRandomProviders.CryptoRandom`), which is
suitable for most applications. If you need a different source of randomness (e.g. for testing or performance reasons) or you
are concerned about the entropy source, you can explicitly specify that the factory should use the pseudo-random number
generator `vm2.UlidRandomProviders.PseudoRandom`. You can also provide your own, thread-safe implementation of
`vm2.IRandomNumberGenerator` to the factory.

In contrast, if you do not want to use the `vm2.UlidFactory` directly, at all, you can use the static `vm2.Ulid.NewUlid()`
method, which uses an internal instance of the factory with a cryptographic random number generator.

## Get the code

Clone this repository:

  ```bash
  git clone https://github.com/vmelamed/vm2.Ulid.git
  cd vm2
  ```

## Install the package (NuGet)

If a NuGet package is published for this project you can add it

- with the dotnet CLI:

  ```bash
  dotnet add vm2.Ulid package vm2.Ulid
  ```

- Or from Visual Studio use the __Package Manager Console__:

  ```powershell
  Install-Package vm2.Ulid
  ```

Build from source
- Command line:

  ```bash
  dotnet build src/UlidType/UlidType.csproj
  ```

- Visual Studio:
  - Open the solution and choose __Build Solution__ (or use __Rebuild__ as needed).

Run the example:

  ```bash
  dotnet run --project examples/GenerateUlids/GenerateUlids.csproj
  ```

## Performance

You can build and run the benchmark tests in release mode with:

```
benchmarks/UlidType.Benchmarks/bin/Release/net9.0/UlidType.Benchmarks.exe --filter * --memory --artifacts ../../../BenchmarkDotNet.Artifacts
```

Here are some benchmark results with similar Guid functions as baselines from GitHub Actions:

BenchmarkDotNet v0.15.3, Linux Ubuntu 24.04.3 LTS (Noble Numbat)
AMD EPYC 7763 2.45GHz, 1 CPU, 4 logical and 2 physical cores
.NET SDK 9.0.305
  [Host]     : .NET 9.0.9 (9.0.9, 9.0.925.41916), X64 RyuJIT x86-64-v3

| Method               | Mean      | Error    | StdDev   | Ratio | Gen0   | Allocated | RandomProviderType
|--------------------- |----------:|---------:|---------:|------:|-------:|----------:|:-------------------
| UlidFactory.NewUlid  |  59.10 ns | 0.409 ns | 0.362 ns |  0.10 | 0.0024 |      40 B | CryptoRandom
| Ulid.NewUlid         |  59.54 ns | 0.179 ns | 0.168 ns |  0.10 | 0.0024 |      40 B | CryptoRandom
| Guid.NewGuid [^1]    | 595.81 ns | 1.776 ns | 1.575 ns |  1.00 |      - |         - | CryptoRandom
|                      |           |          |          |       |        |           |
| UlidFactory.NewUlid  |  58.84 ns | 0.175 ns | 0.155 ns |  0.10 | 0.0024 |      40 B | PseudoRandom
| Ulid.NewUlid         |  59.42 ns | 0.234 ns | 0.207 ns |  0.10 | 0.0024 |      40 B | PseudoRandom
| Guid.NewGuid [^1]    | 593.93 ns | 1.612 ns | 1.429 ns |  1.00 |      - |         - | PseudoRandom
|                      |           |          |          |       |        |           |
| Guid.Parse           |  30.78 ns | 0.111 ns | 0.099 ns |  1.00 |      - |         - |
| Ulid.ParseString     |  70.88 ns | 0.499 ns | 0.443 ns |  2.30 | 0.0048 |      80 B |
| Ulid.ParseUtf8String |  72.22 ns | 1.457 ns | 1.496 ns |  2.35 | 0.0048 |      80 B |
|                      |           |          |          |       |        |           |
| Guid.ToString        |  16.16 ns | 0.158 ns | 0.148 ns |  1.00 | 0.0057 |      96 B |
| Ulid.ToString        |  49.07 ns | 0.517 ns | 0.484 ns |  3.04 | 0.0048 |      80 B |

<<<<<<< HEAD
| Method              | RandomProviderType | Mean     | Error    | StdDev   | Median   | Ratio | RatioSD | Gen0   | Allocated | Alloc Ratio |
|-------------------- |------------------- |---------:|---------:|---------:|---------:|------:|--------:|-------:|----------:|------------:|
| UlidFactory.NewUlid | CryptoRandom       | 47.03 ns | 0.969 ns | 2.636 ns | 46.28 ns |  0.93 |    0.06 | 0.0032 |      40 B |          NA |
| Ulid.NewUlid        | CryptoRandom       | 50.25 ns | 1.028 ns | 1.631 ns | 50.17 ns |  0.99 |    0.05 | 0.0032 |      40 B |          NA |
| Guid.NewGuid        | CryptoRandom       | 50.77 ns | 1.044 ns | 1.909 ns | 50.60 ns |  1.00 |    0.05 |      - |         - |          NA |
|                     |                    |          |          |          |          |       |         |        |           |             |
| Guid.NewGuid        | PseudoRandom       | 44.54 ns | 0.889 ns | 1.058 ns | 44.41 ns |  1.00 |    0.03 |      - |         - |          NA |
| UlidFactory.NewUlid | PseudoRandom       | 47.73 ns | 0.959 ns | 1.376 ns | 47.82 ns |  1.07 |    0.04 | 0.0032 |      40 B |          NA |
| Ulid.NewUlid        | PseudoRandom       | 48.80 ns | 1.009 ns | 1.122 ns | 48.87 ns |  1.10 |    0.04 | 0.0032 |      40 B |          NA |

| Method               | Mean     | Error    | StdDev   | Median   | Ratio | RatioSD | Gen0   | Allocated | Alloc Ratio |
|--------------------- |---------:|---------:|---------:|---------:|------:|--------:|-------:|----------:|------------:|
| Guid.Parse           | 17.85 ns | 0.384 ns | 1.046 ns | 17.35 ns |  1.00 |    0.08 |      - |         - |          NA |
| Ulid.ParseString     | 58.50 ns | 0.772 ns | 0.722 ns | 58.39 ns |  3.29 |    0.18 | 0.0032 |      40 B |          NA |
| Ulid.ParseUtf8String | 59.45 ns | 1.093 ns | 1.023 ns | 59.13 ns |  3.34 |    0.19 | 0.0032 |      40 B |          NA |

| Method        | Mean     | Error    | StdDev   | Ratio | RatioSD | Gen0   | Allocated | Alloc Ratio |
|-------------- |---------:|---------:|---------:|------:|--------:|-------:|----------:|------------:|
| Guid.ToString | 11.39 ns | 0.271 ns | 0.240 ns |  1.00 |    0.03 | 0.0076 |      96 B |        1.00 |
| Ulid.ToString | 30.13 ns | 0.603 ns | 1.324 ns |  2.65 |    0.13 | 0.0063 |      80 B |        0.83 |

=======
>>>>>>> 51ebee67
Legend:
  - Mean      : Arithmetic mean of all measurements
  - Error     : Half of 99.9% confidence interval
  - StdDev    : Standard deviation of all measurements
  - Ratio     : Mean of the ratio distribution ([Current]/[Baseline])
  - RatioSD   : Standard deviation of the ratio distribution ([Current]/[Baseline])
  - Gen0      : GC Generation 0 collects per 1000 operations
  - Allocated : Allocated memory per single operation (managed only, inclusive, 1KB = 1024B)
  - 1 ns      : 1 Nanosecond (0.000000001 sec)

[^1] `Guid.NewGuid` is ~10 times slower than `Ulid.NewUlid` because it uses a cryptographic random number generator on every
call, whereas `Ulid.NewUlid` only uses it when the millisecond timestamp changes and if it doesn't, it just increments the
previous random part.<|MERGE_RESOLUTION|>--- conflicted
+++ resolved
@@ -171,30 +171,6 @@
 | Guid.ToString        |  16.16 ns | 0.158 ns | 0.148 ns |  1.00 | 0.0057 |      96 B |
 | Ulid.ToString        |  49.07 ns | 0.517 ns | 0.484 ns |  3.04 | 0.0048 |      80 B |
 
-<<<<<<< HEAD
-| Method              | RandomProviderType | Mean     | Error    | StdDev   | Median   | Ratio | RatioSD | Gen0   | Allocated | Alloc Ratio |
-|-------------------- |------------------- |---------:|---------:|---------:|---------:|------:|--------:|-------:|----------:|------------:|
-| UlidFactory.NewUlid | CryptoRandom       | 47.03 ns | 0.969 ns | 2.636 ns | 46.28 ns |  0.93 |    0.06 | 0.0032 |      40 B |          NA |
-| Ulid.NewUlid        | CryptoRandom       | 50.25 ns | 1.028 ns | 1.631 ns | 50.17 ns |  0.99 |    0.05 | 0.0032 |      40 B |          NA |
-| Guid.NewGuid        | CryptoRandom       | 50.77 ns | 1.044 ns | 1.909 ns | 50.60 ns |  1.00 |    0.05 |      - |         - |          NA |
-|                     |                    |          |          |          |          |       |         |        |           |             |
-| Guid.NewGuid        | PseudoRandom       | 44.54 ns | 0.889 ns | 1.058 ns | 44.41 ns |  1.00 |    0.03 |      - |         - |          NA |
-| UlidFactory.NewUlid | PseudoRandom       | 47.73 ns | 0.959 ns | 1.376 ns | 47.82 ns |  1.07 |    0.04 | 0.0032 |      40 B |          NA |
-| Ulid.NewUlid        | PseudoRandom       | 48.80 ns | 1.009 ns | 1.122 ns | 48.87 ns |  1.10 |    0.04 | 0.0032 |      40 B |          NA |
-
-| Method               | Mean     | Error    | StdDev   | Median   | Ratio | RatioSD | Gen0   | Allocated | Alloc Ratio |
-|--------------------- |---------:|---------:|---------:|---------:|------:|--------:|-------:|----------:|------------:|
-| Guid.Parse           | 17.85 ns | 0.384 ns | 1.046 ns | 17.35 ns |  1.00 |    0.08 |      - |         - |          NA |
-| Ulid.ParseString     | 58.50 ns | 0.772 ns | 0.722 ns | 58.39 ns |  3.29 |    0.18 | 0.0032 |      40 B |          NA |
-| Ulid.ParseUtf8String | 59.45 ns | 1.093 ns | 1.023 ns | 59.13 ns |  3.34 |    0.19 | 0.0032 |      40 B |          NA |
-
-| Method        | Mean     | Error    | StdDev   | Ratio | RatioSD | Gen0   | Allocated | Alloc Ratio |
-|-------------- |---------:|---------:|---------:|------:|--------:|-------:|----------:|------------:|
-| Guid.ToString | 11.39 ns | 0.271 ns | 0.240 ns |  1.00 |    0.03 | 0.0076 |      96 B |        1.00 |
-| Ulid.ToString | 30.13 ns | 0.603 ns | 1.324 ns |  2.65 |    0.13 | 0.0063 |      80 B |        0.83 |
-
-=======
->>>>>>> 51ebee67
 Legend:
   - Mean      : Arithmetic mean of all measurements
   - Error     : Half of 99.9% confidence interval
